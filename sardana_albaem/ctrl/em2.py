--- conflicted
+++ resolved
@@ -125,15 +125,12 @@
 # TODO: Remove old style class implementation when we go to py3
 class Em2(object):
 
-    def __init__(self, host, port=SCPI_CONTROL_PORT, zmq_port=ZMQ_STREAMING_PORT):
+    def __init__(self, host, port=SCPI_CONTROL_PORT,
+                 zmq_port=ZMQ_STREAMING_PORT):
         self.host = host
         self.port = port
         self._sock = TCP(host, port)
-<<<<<<< HEAD
         self._zmq_receiver = ZmqStreamReceiver(host, zmq_port)
-=======
-        self._read_index_bug = None
->>>>>>> 8a3b48cd
         # TODO: Remove when sardana allows to use the configuration file
         logging.getLogger('sockio').setLevel(logging.INFO)
         self.log = logging.getLogger('em2.Em2({0}:{1})'.format(host, port))
