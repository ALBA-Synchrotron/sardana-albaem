--- conflicted
+++ resolved
@@ -273,23 +273,10 @@
         values = list(self._new_data[channel])
 
         if self._synchronization in [AcqSynch.SoftwareTrigger,
-<<<<<<< HEAD
                                      AcqSynch.SoftwareGate,
                                      AcqSynch.SoftwareStart]:
-            # Fix issue with the electromether (EL-15157)  pow(2, np.log2(np.ceil(int_time/2.61)))
-            if (axis != 0 
-                    and self._em2_software_version >= (2, 0, 0)
-                    and self._em2_software_version < (2, 1, 0)):
-                factor = pow(2,int.bit_length(int(self._acq_time/2.621441)))
-            else:
-                factor = 1
-            self._log.debug('ReadOne value: {}, tune {}'.format(values[0], factor))
-            return SardanaValue(values[0] * factor)
-
-=======
-                                     AcqSynch.SoftwareGate]:
             return SardanaValue(values[0])
->>>>>>> 7167ed81
+
         else:
             self._new_data[channel] = []
             return values
@@ -364,11 +351,7 @@
 
 
 def main():
-<<<<<<< HEAD
     host = 'dctbl11albaem202'
-=======
-    host = 'electproto19'
->>>>>>> 7167ed81
     port = 5025
     ctrl = Albaem2CoTiCtrl('test', {'AlbaEmHost': host, 'Port': port})
     ctrl.AddDevice(1)
@@ -381,19 +364,11 @@
 
     ctrl._synchronization = AcqSynch.SoftwareStart # AcqSynch.SoftwareTrigger
     # ctrl._synchronization = AcqSynch.HardwareTrigger
-<<<<<<< HEAD
     acqtime = 0.001
     repetitions = 10
     ctrl.PrepareOne(1, acqtime, repetitions, 0.1, 1)
     t0 = time.time()
     ctrl.StartAll()
-=======
-    acqtime = 1.1
-    ctrl.PrepareOne(1, acqtime, 1, 0.1, 1)
-    ctrl.LoadOne(1, acqtime, 10, 1)
-    ctrl.StartAll()
-    t0 = time.time()
->>>>>>> 7167ed81
     ctrl.StateAll()
     while ctrl.StateOne(1)[0] != State.On:
         ctrl.StateAll()
