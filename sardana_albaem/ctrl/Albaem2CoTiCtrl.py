#!/usr/bin/env python
import time

from sardana import State, DataAccess
from sardana.pool import AcqSynch
from sardana.pool.controller import CounterTimerController, Type, Access, \
    Description, Memorize, Memorized, NotMemorized
from sardana.sardanavalue import SardanaValue

from em2 import Em2


__all__ = ['Albaem2CoTiCtrl']

TRIGGER_INPUTS = {'DIO_1': 0, 'DIO_2': 1, 'DIO_3': 2, 'DIO_4': 3,
                  'DIFF_IO_1': 4, 'DIFF_IO_2': 5, 'DIFF_IO_3': 6,
                  'DIFF_IO_4': 7, 'DIFF_IO_5': 8, 'DIFF_IO_6': 9,
                  'DIFF_IO_7': 10, 'DIFF_IO_8': 11, 'DIFF_IO_9': 12}


class Albaem2CoTiCtrl(CounterTimerController):
    MaxDevice = 5

    ctrl_properties = {
        'AlbaEmHost': {
            Description: 'AlbaEm Host name',
            Type: str
        },
        'Port': {
            Description: 'AlbaEm Host name',
            Type: int
        },
    }

    ctrl_attributes = {
        'ExtTriggerInput': {
            Type: str,
            Description: 'ExtTriggerInput',
            Access: DataAccess.ReadWrite,
            Memorize: Memorized
        },
        'AcquisitionMode': {
            Type: str,
            # TODO define the modes names ?? (I_AVGCURR_A, Q_CHARGE_C)
            Description: 'Acquisition Mode: CHARGE, INTEGRATION',
            Access: DataAccess.ReadWrite,
            Memorize: Memorized
        },
    }

    axis_attributes = {
        "Range": {
            Type: str,
            Description: 'Range for the channel',
            Memorize: NotMemorized,
            Access: DataAccess.ReadWrite,
        },
        "Inversion": {
            Type: bool,
            Description: 'Channel Digital inversion',
            Memorize: NotMemorized,
            Access: DataAccess.ReadWrite,

        },
        "InstantCurrent": {
            Type: float,
            Description: 'Channel instant current',
            Memorize: NotMemorized,
            Access: DataAccess.ReadOnly
        },
        "FORMULA":
            {
                Type: str,
                Description: 'The formula to get the real value.\n '
                             'e.g. "(value/10)*1e-06"',
                Access: DataAccess.ReadWrite
            },
    }

    def __init__(self, inst, props, *args, **kwargs):
        """Class initialization."""
        CounterTimerController.__init__(self, inst, props, *args, **kwargs)
        msg = "__init__(%s, %s): Entering...", repr(inst), repr(props)
        self._log.debug(msg)

        self._em2 = Em2(self.AlbaEmHost, self.Port)
        self._synchronization = AcqSynch.SoftwareTrigger
        self._latency_time = 0.001  # In fact, it is just 320us
        self._skipp_start = False
        self._aborted_flg = False
        self._started_flg = False
        self._points_read_per_start = 0
        self._nb_points_per_start = 0
        self._last_index_point = 0
        self._new_data = {}
        self._nb_start = 0
        self._state = State.On
        self._status = 'On'

        self.formulas = {1: 'value', 2: 'value', 3: 'value', 4: 'value'}

    def _clean_variables(self):
        status = self._em2.acquisition_state
        if status in ['ACQUIRING', 'RUNNING']:
            self._em2.stop_acquisition()

        self._skipp_start = False
        self._last_index_point = 0
        self._new_data = {}
        self._aborted_flg = False
        self._started_flg = False
        self._nb_points = 0
        self._points_read_per_start = 0
        self._nb_points_per_start = 0

    def StateAll(self):
        """Read state of all axis."""
        status = self._em2.acquisition_state
        self._log.debug('StateAll() HW status %s', status)
        allowed_states = ['ACQUIRING', 'RUNNING', 'ON',
                          'FAULT']
        if status == 'FAULT' or status not in allowed_states:
            self._state = State.Fault
            self._status = status
            return

        # The state depends of the number of point read per start
        read_ready = self._points_read_per_start == self._nb_points_per_start
        if read_ready or self._aborted_flg:
            self._state = State.On
            self._status = 'ON'
        else:
            self._state = State.Moving
            self._status = 'MOVING'
            if status == 'ON':
                self.ReadAll()
                self._log.warning('Data not ready and state is ON')

    def StateOne(self, axis):
        """Read state of one axis."""
        return self._state, self._status

    def PrepareOne(self, axis, value, repetitions, latency, nb_starts):
        # Protection for the integration time
        if value < 1e-4:
            raise ValueError('The minimum integration time is 0.1 ms')

        if self._synchronization in [AcqSynch.SoftwareStart,
                                     AcqSynch.HardwareStart]:
            raise ValueError('The Start synchronization is not allowed yet')

        self._clean_variables()
        self._nb_points_per_start = repetitions
        nb_points = repetitions * nb_starts
        self._acq_time = value
        latency_time = latency

        # Select the trigger mode according to the synchronization mode

        if self._synchronization in [AcqSynch.SoftwareGate,
                                     AcqSynch.SoftwareTrigger]:

            mode = 'SOFTWARE'
        elif self._synchronization == AcqSynch.HardwareTrigger:
            mode = 'HARDWARE'
            self._skipp_start = True
        elif self._synchronization == AcqSynch.HardwareGate:
            mode = 'GATE'
            self._skipp_start = True

        # Configure the electrometer
        self._em2.acquisition_time = self._acq_time
        self._em2.trigger_mode = mode
        self._em2.nb_points = nb_points
        # This controller is not ready to use the timestamp
        self._em2.timestamp_data = False

        # Arm the electromter
        self._em2.start_acquisition(soft_trigger=False)

    def LoadOne(self, axis, integ_time, repetitions, latency_time):
        # Configure the electrometer on the PrepareOne
        pass

    def PreStartOneCT(self, axis):
        # Check if the communication is stable before start
        try:
            _ = self._em2.acquisition_state
        except Exception:
            self._log.error('There is not connection to the electrometer.')
            return False
        return True

    def StartAllCT(self):
        """
        Starting the acquisition is done only if before was called
        PreStartOneCT for master channel.
        """
        self._points_read_per_start = 0
        if self._skipp_start:
            return

        self._em2.software_trigger()

    def ReadAll(self):
        # TODO Change the ACQU:MEAS command by CHAN:CURR
        data_ready = self._em2.nb_points_ready
        if self._last_index_point < data_ready:
            data_len = data_ready - self._last_index_point
            self._points_read_per_start += data_len
            self._new_data = self._em2.read(self._last_index_point, data_len)
            try:
                for axis in range(1, 5):
                    formula = self.formulas[axis]
                    if formula.lower() != 'value':
                        channel = 'CHAN0{0}'.format(axis)
                        values = self._new_data[channel]
                        values = [eval(formula, {'value': val}) for val
                                  in values]
                        self._new_data[channel] = values

                self._new_data['CHAN00'] = [self._acq_time] * data_len
                self._last_index_point = data_ready
            except Exception as e:
                raise Exception('ReadAll error: {0}'.format(e))

    def ReadOne(self, axis):
        # self._log.debug("ReadOne(%d): Entering...", axis)
        if len(self._new_data) == 0:
            return None
        axis -= 1
        channel = 'CHAN0{0}'.format(axis)
        values = list(self._new_data[channel])

        if self._synchronization in [AcqSynch.SoftwareTrigger,
                                     AcqSynch.SoftwareGate]:
            return SardanaValue(values[0])
        else:
            self._new_data[channel] = []
            return values

    def AbortOne(self, axis):
        if not self._aborted_flg:
            self._aborted_flg = True
            self._em2.stop_acquisition()

###############################################################################
#                Axis Extra Attribute Methods
###############################################################################

    def GetExtraAttributePar(self, axis, name):
        self._log.debug("GetExtraAttributePar(%d, %s): Entering...", axis,
                        name)
        if axis == 1:
            raise ValueError('The axis 1 does not use the extra attributes')

        name = name.lower()
        axis -= 1
        if name == "range":
            return self._em2[axis].range
        elif name == 'inversion':
<<<<<<< HEAD
            return self._em2[axis].inversion
=======
            cmd = 'CHAN{0:02d}:CABO:INVE?'.format(axis)
            val = self.sendCmd(cmd)
            if val.lower() == 'off':
                ret = False
            elif val.lower() == 'on':
                ret = True
            return ret
        elif name == 'instantcurrent':
            cmd = 'CHAN{0:02d}:INSCurrent?'.format(axis)
            return eval(self.sendCmd(cmd))
>>>>>>> c1a92ebf

    def SetExtraAttributePar(self, axis, name, value):
        if axis == 1:
            raise ValueError('The axis 1 does not use the extra attributes')

        name = name.lower()
        axis -= 1
        if name == "range":
            self._em2[axis].range = value
        elif name == 'inversion':
            self._em2[axis].inversion = int(value)


###############################################################################
#                Controller Extra Attribute Methods
###############################################################################

    def SetCtrlPar(self, parameter, value):
        param = parameter.lower()
        if param == 'exttriggerinput':
            self._em2.trigger_input = value
        elif param == 'acquisitionmode':
            self._em2.acquisition_mode = value
        else:
            CounterTimerController.SetCtrlPar(self, parameter, value)

    def GetCtrlPar(self, parameter):
        param = parameter.lower()
        if param == 'exttriggerinput':
            value = self._em2.trigger_input
        elif param == 'acquisitionmode':
            value = self._em2.acquisition_mode
        else:
            value = CounterTimerController.GetCtrlPar(self, parameter)
        return value


def main():
    host = 'electproto38'
    port = 6025
    ctrl = Albaem2CoTiCtrl('test', {'AlbaEmHost': host, 'Port': port})
    ctrl.AddDevice(1)
    ctrl.AddDevice(2)
    ctrl.AddDevice(3)
    ctrl.AddDevice(4)
    ctrl.AddDevice(5)

    ctrl._synchronization = AcqSynch.SoftwareTrigger
    # ctrl._synchronization = AcqSynch.HardwareTrigger
    acqtime = 1.1
    ctrl.PrepareOne(1, acqtime, 1, 0.1, 1)
    ctrl.LoadOne(1, acqtime, 10, 1)
    t0 = time.time()
    ctrl.StartAllCT()
    ctrl.StateAll()
    while ctrl.StateOne(1)[0] != State.On:
        ctrl.StateAll()
        time.sleep(0.1)
    print(time.time() - t0 - acqtime)
    ctrl.ReadAll()
    print(ctrl.ReadOne(2))
    return ctrl

if __name__ == '__main__':
    main()<|MERGE_RESOLUTION|>--- conflicted
+++ resolved
@@ -259,20 +259,11 @@
         if name == "range":
             return self._em2[axis].range
         elif name == 'inversion':
-<<<<<<< HEAD
             return self._em2[axis].inversion
-=======
-            cmd = 'CHAN{0:02d}:CABO:INVE?'.format(axis)
-            val = self.sendCmd(cmd)
-            if val.lower() == 'off':
-                ret = False
-            elif val.lower() == 'on':
-                ret = True
-            return ret
         elif name == 'instantcurrent':
-            cmd = 'CHAN{0:02d}:INSCurrent?'.format(axis)
-            return eval(self.sendCmd(cmd))
->>>>>>> c1a92ebf
+            # TODO Implement on em2 object
+            return self._em2[axis].instantcurrent
+
 
     def SetExtraAttributePar(self, axis, name, value):
         if axis == 1:
