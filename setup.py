--- conflicted
+++ resolved
@@ -19,21 +19,13 @@
 #     along with this program.  If not, see [http://www.gnu.org/licenses/].
 ###############################################################################
 
-import sys
 from setuptools import setup, find_packages
-
-PY34 = sys.version_info >= (3, 4)
 
 
 def main():
     """Main method collecting all the parameters to setup."""
     name = "sardana-albaem"
 
-<<<<<<< HEAD
-=======
-    version = "0.0.11"
-
->>>>>>> 93eb278d
     description = "AlbaEM Sardana Controller"
 
     author = "kits"
